--- conflicted
+++ resolved
@@ -115,7 +115,6 @@
     assert "accuracy" in metrics
 
 
-<<<<<<< HEAD
 def test_instance_name_sets_default_artifact_paths(dummy_h5):
     args = run.parse_args([
         "--train_files",
@@ -156,7 +155,6 @@
     saved = json.loads(config_path.read_text())
     assert saved["train_files"] == ["/data/train.h5"]
     assert saved["config_json"] == str(config_path)
-=======
 def test_trainer_evaluate_outputs(pipeline_dataset):
     dataset = pipeline_dataset
     loader = torch.utils.data.DataLoader(dataset, batch_size=4, collate_fn=collate_events)
@@ -179,7 +177,6 @@
     assert "event_id" in first_record
     assert "energy_pred" in first_record
     assert "logits" in first_record
->>>>>>> f2ae6bb3
 
 
 def test_build_datasets_auto_split(dummy_h5):
